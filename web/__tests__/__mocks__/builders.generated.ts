--- conflicted
+++ resolved
@@ -1303,12 +1303,6 @@
       'allowedPrincipalArns' in overrides ? overrides.allowedPrincipalArns : ['HTTP'],
     allowedSourceArns:
       'allowedSourceArns' in overrides ? overrides.allowedSourceArns : ['holistic'],
-<<<<<<< HEAD
-    s3Bucket: 's3Bucket' in overrides ? overrides.s3Bucket : 'Balanced',
-    s3Prefix: 's3Prefix' in overrides ? overrides.s3Prefix : 'deposit',
-    logProcessingRole: 'logProcessingRole' in overrides ? overrides.logProcessingRole : 'national',
-=======
->>>>>>> c089892e
     queueUrl: 'queueUrl' in overrides ? overrides.queueUrl : 'Engineer',
   };
 };
