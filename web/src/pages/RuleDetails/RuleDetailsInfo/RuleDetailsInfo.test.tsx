--- conflicted
+++ resolved
@@ -22,16 +22,6 @@
 
 describe('RuleDetailsInfo', () => {
   it('renders the correct data', async () => {
-<<<<<<< HEAD
-    const rule = buildRuleDetails({ displayName: 'My Rule' });
-    const { getByText } = render(<RuleDetailsInfo rule={rule} />);
-    expect(getByText('Edit Rule')).toBeInTheDocument();
-    expect(getByText('Delete Rule')).toBeInTheDocument();
-
-    expect(getByText('My Rule')).toBeInTheDocument();
-    expect(getByText('DISABLED')).toBeInTheDocument();
-    expect(getByText('LOW')).toBeInTheDocument();
-=======
     const rule = buildRuleDetails({
       displayName: 'My Rule',
       description: 'This is an amazing description',
@@ -60,6 +50,5 @@
 
     expect(getByText('Modified')).toBeInTheDocument();
     expect(getByText('Created')).toBeInTheDocument();
->>>>>>> f65561cc
   });
 });