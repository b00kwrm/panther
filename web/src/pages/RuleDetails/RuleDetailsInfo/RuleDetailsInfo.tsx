--- conflicted
+++ resolved
@@ -29,62 +29,6 @@
 
 const RuleDetailsInfo: React.FC<RuleCardDetailsProps> = ({ rule }) => {
   return (
-<<<<<<< HEAD
-    <React.Fragment>
-      <Breadcrumbs.Actions>
-        <Flex spacing={4} justify="flex-end">
-          <LinkButton
-            icon="pencil"
-            aria-label="Edit Rule"
-            to={urls.logAnalysis.rules.edit(rule.id)}
-          >
-            Edit Rule
-          </LinkButton>
-          <Button
-            icon="trash"
-            variantColor="red"
-            aria-label="Delete Rule"
-            onClick={() =>
-              showModal({
-                modal: MODALS.DELETE_RULE,
-                props: { rule },
-              })
-            }
-          >
-            Delete Rule
-          </Button>
-        </Flex>
-      </Breadcrumbs.Actions>
-      <Card as="article" p={6}>
-        <Flex as="header" align="center">
-          <Heading
-            fontWeight="bold"
-            wordBreak="break-word"
-            aria-describedby="rule-description"
-            flexShrink={1}
-            display="flex"
-            alignItems="center"
-            mr={100}
-          >
-            {rule.displayName || rule.id}
-            <Tooltip
-              content={
-                <Flex spacing={3}>
-                  <Flex direction="column" spacing={2}>
-                    <Box id="rule-id-label">Rule ID</Box>
-                    <Box id="log-types-label">Log Types</Box>
-                  </Flex>
-                  <Flex direction="column" spacing={2} fontWeight="bold">
-                    <Box aria-labelledby="rule-id-label">{rule.id}</Box>
-                    <Box aria-labelledby="log-types-label">
-                      {rule.logTypes.map(logType => (
-                        <Box key={logType}>{logType}</Box>
-                      ))}
-                    </Box>
-                  </Flex>
-                </Flex>
-              }
-=======
     <Card as="article" p={6}>
       <Card variant="dark" as="section" p={4} mb={4}>
         <Text id="rule-description" fontStyle={!rule.description ? 'italic' : 'normal'} mb={6}>
@@ -96,7 +40,6 @@
               color="navyblue-100"
               fontSize="small-medium"
               aria-describedby="runbook-description"
->>>>>>> f65561cc
             >
               Runbook
             </Box>
