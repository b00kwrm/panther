/**
 * Panther is a Cloud-Native SIEM for the Modern Security Team.
 * Copyright (C) 2020 Panther Labs Inc
 *
 * This program is free software: you can redistribute it and/or modify
 * it under the terms of the GNU Affero General Public License as
 * published by the Free Software Foundation, either version 3 of the
 * License, or (at your option) any later version.
 *
 * This program is distributed in the hope that it will be useful,
 * but WITHOUT ANY WARRANTY; without even the implied warranty of
 * MERCHANTABILITY or FITNESS FOR A PARTICULAR PURPOSE.  See the
 * GNU Affero General Public License for more details.
 *
 * You should have received a copy of the GNU Affero General Public License
 * along with this program.  If not, see <https://www.gnu.org/licenses/>.
 */

import React from 'react';
import { useSnackbar } from 'pouncejs';
<<<<<<< HEAD
import urls from 'Source/urls';
=======
>>>>>>> c089892e
import Page404 from 'Pages/404';
import useRouter from 'Hooks/useRouter';
import withSEO from 'Hoc/withSEO';
import { extractErrorMessage } from 'Helpers/utils';
import ComplianceSourceWizard from 'Components/wizards/ComplianceSourceWizard';
import { useGetComplianceSource } from './graphql/getComplianceSource.generated';
import { useUpdateComplianceSource } from './graphql/updateComplianceSource.generated';

const EditComplianceSource: React.FC = () => {
  const { pushSnackbar } = useSnackbar();
  const { match } = useRouter<{ id: string }>();

  const { data, error: getError } = useGetComplianceSource({
    variables: { id: match.params.id },
    onError: error => {
      pushSnackbar({
        title: extractErrorMessage(error) || 'An unknown error occurred',
        variant: 'error',
      });
    },
  });

  const [updateComplianceSource] = useUpdateComplianceSource();

  const initialValues = React.useMemo(
    () => ({
      integrationId: data?.getComplianceIntegration.integrationId,
      integrationLabel: data?.getComplianceIntegration.integrationLabel ?? 'Loading...',
      awsAccountId: data?.getComplianceIntegration.awsAccountId ?? 'Loading...',
      cweEnabled: data?.getComplianceIntegration.cweEnabled ?? false,
      remediationEnabled: data?.getComplianceIntegration.remediationEnabled ?? false,
    }),
    [data]
  );

  // we optimistically assume that an error in "get" is a 404. We don't have any other info
  if (getError) {
    return <Page404 />;
  }

  return (
    <ComplianceSourceWizard
      initialValues={initialValues}
<<<<<<< HEAD
      externalErrorMessage={updateError && extractErrorMessage(updateError)}
=======
>>>>>>> c089892e
      onSubmit={values =>
        updateComplianceSource({
          variables: {
            input: {
              integrationId: match.params.id,
              integrationLabel: values.integrationLabel,
              cweEnabled: values.cweEnabled,
              remediationEnabled: values.remediationEnabled,
            },
          },
        })
      }
    />
  );
};

export default withSEO({ title: 'Edit Cloud Security Source' })(EditComplianceSource);<|MERGE_RESOLUTION|>--- conflicted
+++ resolved
@@ -18,10 +18,6 @@
 
 import React from 'react';
 import { useSnackbar } from 'pouncejs';
-<<<<<<< HEAD
-import urls from 'Source/urls';
-=======
->>>>>>> c089892e
 import Page404 from 'Pages/404';
 import useRouter from 'Hooks/useRouter';
 import withSEO from 'Hoc/withSEO';
@@ -65,10 +61,6 @@
   return (
     <ComplianceSourceWizard
       initialValues={initialValues}
-<<<<<<< HEAD
-      externalErrorMessage={updateError && extractErrorMessage(updateError)}
-=======
->>>>>>> c089892e
       onSubmit={values =>
         updateComplianceSource({
           variables: {
