--- conflicted
+++ resolved
@@ -19,7 +19,6 @@
  */
 
 import (
-	"github.com/aws/aws-sdk-go/aws"
 	"time"
 
 	"github.com/aws/aws-sdk-go/aws"
@@ -38,13 +37,8 @@
 		return nil, err
 	}
 
-<<<<<<< HEAD
 	// If alert has neither outputs IDs or dynamic destinations specified, return the defaults for the severity
 	if len(alert.OutputIds) == 0 && len(alert.Destinations) == 0 {
-=======
-	// If alert has neither outputs IDs or dynamic dest. override specified, return the defaults for the severity
-	if len(alert.OutputIds) == 0 && len(alert.Overrides) == 0 {
->>>>>>> 86338f83
 		defaultsForSeverity := []*outputModels.AlertOutput{}
 		for _, output := range outputs {
 			// If `DefaultForSeverity` is nil or empty, this loop will skip
@@ -60,11 +54,7 @@
 	// If alert has a dynamically set destinations, return the specified output destinations for the alert
 	alertOutputs := []*outputModels.AlertOutput{}
 	for _, output := range outputs {
-<<<<<<< HEAD
 		for _, outputID := range alert.Destinations {
-=======
-		for _, outputID := range alert.Overrides {
->>>>>>> 86338f83
 			if aws.StringValue(output.OutputID) == outputID {
 				alertOutputs = append(alertOutputs, output)
 			}
