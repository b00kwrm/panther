package api

/**
 * Panther is a Cloud-Native SIEM for the Modern Security Team.
 * Copyright (C) 2020 Panther Labs Inc
 *
 * This program is free software: you can redistribute it and/or modify
 * it under the terms of the GNU Affero General Public License as
 * published by the Free Software Foundation, either version 3 of the
 * License, or (at your option) any later version.
 *
 * This program is distributed in the hope that it will be useful,
 * but WITHOUT ANY WARRANTY; without even the implied warranty of
 * MERCHANTABILITY or FITNESS FOR A PARTICULAR PURPOSE.  See the
 * GNU Affero General Public License for more details.
 *
 * You should have received a copy of the GNU Affero General Public License
 * along with this program.  If not, see <https://www.gnu.org/licenses/>.
 */

import (
	"strings"
	"time"

	"github.com/aws/aws-sdk-go/aws"
	"github.com/pkg/errors"
	"go.uber.org/zap"

	analysismodels "github.com/panther-labs/panther/api/lambda/analysis/models"
	deliveryModels "github.com/panther-labs/panther/api/lambda/delivery/models"
	outputModels "github.com/panther-labs/panther/api/lambda/outputs/models"
	alertTable "github.com/panther-labs/panther/internal/log_analysis/alerts_api/table"
	"github.com/panther-labs/panther/pkg/genericapi"
)

// Create generic resonse to be sent to the frontend. We log detailed info to CW.
const genericErrorMessage = "Could not find the rule associated with this alert!"

// DeliverAlert sends a specific alert to the specified destinations.
func (API) DeliverAlert(input *deliveryModels.DeliverAlertInput) (*deliveryModels.DeliverAlertOutput, error) {
	// First, fetch the alert
	zap.L().Debug("Fetching alert", zap.String("AlertID", input.AlertID))

	// Extract the alert from the input and lookup from ddb
	alertItem, err := getAlert(input)
	if err != nil {
		return nil, err
	}
	// Fetch the Policy or Rule associated with the alert to fill in the missing attributes
	alert, err := populateAlertData(alertItem)
	if err != nil {
		return nil, err
	}

	// Get our Alert -> Output mappings. We determine which destinations an alert should be sent.
	alertOutputMap, err := getAlertOutputMapping(alert, input.OutputIds)

	if err != nil {
		return nil, err
	}

	// Send alerts to the specified destination(s) and obtain each response status
	dispatchStatuses := sendAlerts(alertOutputMap)

	// Record the delivery statuses to ddb
	alertSummaries := updateAlerts(dispatchStatuses)
	zap.L().Debug("Finished updating alert delivery statuses")

	alertSummary := alertSummaries[0]
	genericapi.ReplaceMapSliceNils(alertSummary)
	return alertSummary, nil
}

// getAlert - extracts the alert from the input payload and handles corner cases
func getAlert(input *deliveryModels.DeliverAlertInput) (*alertTable.AlertItem, error) {
	alertItem, err := alertsTableClient.GetAlert(input.AlertID)
	if err != nil {
		return nil, errors.Wrapf(err, "Failed to fetch alert %s from ddb", input.AlertID)
	}

	// If the alertId was not found, log and return
	if alertItem == nil {
		return nil, &genericapi.DoesNotExistError{
			Message: "Unable to find the specified alert: " + input.AlertID}
	}
	return alertItem, nil
}

// populateAlertData - queries the rule associated and merges in the details to the alert
func populateAlertData(alertItem *alertTable.AlertItem) (*deliveryModels.Alert, error) {
	commonFields := []zap.Field{
		zap.String("alertId", alertItem.AlertID),
		zap.String("ruleId", alertItem.RuleID),
		zap.String("ruleVersion", alertItem.RuleVersion),
	}

	getRuleInput := analysismodels.LambdaInput{
		GetRule: &analysismodels.GetRuleInput{
			ID:        alertItem.RuleID,
			VersionID: alertItem.RuleVersion,
		},
	}
	var rule analysismodels.Rule
	if _, err := analysisClient.Invoke(&getRuleInput, &rule); err != nil {
		zap.L().Error("Error retrieving rule", append(commonFields, zap.Error(err))...)
		return nil, &genericapi.InternalError{Message: genericErrorMessage}
	}

	return &deliveryModels.Alert{
		AnalysisID:          rule.ID,
		Type:                deliveryModels.RuleType,
		CreatedAt:           alertItem.CreationTime,
		Severity:            alertItem.Severity,
		OutputIds:           []string{}, // We do not pay attention to this field
		AnalysisDescription: alertItem.Description,
		AnalysisName:        aws.String(rule.DisplayName),
		Version:             &alertItem.RuleVersion,
		Reference:           alertItem.Reference,
		Runbook:             alertItem.Runbook,
<<<<<<< HEAD
		Destinations:        alertItem.Destinations,
=======
		Overrides:           alertItem.Overrides,
>>>>>>> 86338f83
		Tags:                rule.Tags,
		AlertID:             &alertItem.AlertID,
		Title:               alertItem.Title,
		RetryCount:          0,
		IsTest:              false,
		IsResent:            true,
	}, nil
}

// getAlertOutputMapping - gets a map for a given alert to it's outputIds
func getAlertOutputMapping(alert *deliveryModels.Alert, outputIds []string) (AlertOutputMap, error) {
	// Initialize our Alert -> Output map
	alertOutputMap := make(AlertOutputMap)

	// This function is used for the HTTP API and we always need
	// to fetch the latest outputs instead of using a cache.
	// The only time we use cached values is when the lambda
	// is triggered by an SQS event.
	outputsCache.setExpiry(time.Now().Add(time.Minute * time.Duration(-5)))

	// Fetch outputIds from ddb
	outputs, err := getOutputs()
	if err != nil {
		return alertOutputMap, errors.Wrapf(err, "Failed to fetch outputIds")
	}

	// Check the provided the input outputIds and generate a list of valid outputs
	validOutputIds := intersection(outputIds, outputs)
	if len(validOutputIds) == 0 {
		return alertOutputMap, &genericapi.InvalidInputError{
			Message: "Invalid destination(s) specified: " + strings.Join(outputIds, ", ")}
	}

	// Map the outputs
	alertOutputMap[alert] = validOutputIds
	return alertOutputMap, nil
}

// intersection - Finds the intersection O(M + N) of panther outputs and the provided input list of outputIds
func intersection(inputs []string, outputs []*outputModels.AlertOutput) []*outputModels.AlertOutput {
	m := make(map[string]struct{})

	for _, item := range inputs {
		m[item] = struct{}{}
	}

	valid := make([]*outputModels.AlertOutput, 0, len(outputs))
	for _, item := range outputs {
		if _, ok := m[*item.OutputID]; ok {
			valid = append(valid, item)
		}
	}

	return valid
}<|MERGE_RESOLUTION|>--- conflicted
+++ resolved
@@ -117,11 +117,7 @@
 		Version:             &alertItem.RuleVersion,
 		Reference:           alertItem.Reference,
 		Runbook:             alertItem.Runbook,
-<<<<<<< HEAD
-		Destinations:        alertItem.Destinations,
-=======
-		Overrides:           alertItem.Overrides,
->>>>>>> 86338f83
+		DestinationOverride: alertItem.DestinationOverride,
 		Tags:                rule.Tags,
 		AlertID:             &alertItem.AlertID,
 		Title:               alertItem.Title,
