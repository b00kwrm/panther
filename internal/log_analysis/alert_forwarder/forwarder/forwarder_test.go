package forwarder

/**
 * Panther is a Cloud-Native SIEM for the Modern Security Team.
 * Copyright (C) 2020 Panther Labs Inc
 *
 * This program is free software: you can redistribute it and/or modify
 * it under the terms of the GNU Affero General Public License as
 * published by the Free Software Foundation, either version 3 of the
 * License, or (at your option) any later version.
 *
 * This program is distributed in the hope that it will be useful,
 * but WITHOUT ANY WARRANTY; without even the implied warranty of
 * MERCHANTABILITY or FITNESS FOR A PARTICULAR PURPOSE.  See the
 * GNU Affero General Public License for more details.
 *
 * You should have received a copy of the GNU Affero General Public License
 * along with this program.  If not, see <https://www.gnu.org/licenses/>.
 */

import (
	"errors"
	"net/http"
	"testing"
	"time"

	"github.com/aws/aws-sdk-go/aws"
	"github.com/aws/aws-sdk-go/service/dynamodb"
	"github.com/aws/aws-sdk-go/service/dynamodb/dynamodbattribute"
	"github.com/aws/aws-sdk-go/service/dynamodb/expression"
	"github.com/aws/aws-sdk-go/service/sqs"
	jsoniter "github.com/json-iterator/go"
	"github.com/stretchr/testify/assert"
	"github.com/stretchr/testify/mock"
	"github.com/stretchr/testify/require"

	ruleModel "github.com/panther-labs/panther/api/lambda/analysis/models"
	alertModel "github.com/panther-labs/panther/api/lambda/delivery/models"
	"github.com/panther-labs/panther/pkg/gatewayapi"
	"github.com/panther-labs/panther/pkg/metrics"
	"github.com/panther-labs/panther/pkg/testutils"
)

var (
	oldAlertDedupEvent = &AlertDedupEvent{
		RuleID:              "ruleId",
		RuleVersion:         "ruleVersion",
		DeduplicationString: "dedupString",
		Type:                alertModel.RuleType,
		AlertCount:          10,
		CreationTime:        time.Now().UTC(),
		UpdateTime:          time.Now().UTC().Add(1 * time.Minute),
		EventCount:          100,
		LogTypes:            []string{"Log.Type.1", "Log.Type.2"},
		GeneratedTitle:      aws.String("test title"),
	}

	newAlertDedupEvent = &AlertDedupEvent{
		RuleID:              oldAlertDedupEvent.RuleID,
		RuleVersion:         oldAlertDedupEvent.RuleVersion,
		DeduplicationString: oldAlertDedupEvent.DeduplicationString,
		Type:                oldAlertDedupEvent.Type,
		AlertCount:          oldAlertDedupEvent.AlertCount + 1,
		CreationTime:        time.Now().UTC(),
		UpdateTime:          time.Now().UTC().Add(1 * time.Minute),
		EventCount:          oldAlertDedupEvent.EventCount,
		LogTypes:            oldAlertDedupEvent.LogTypes,
		GeneratedTitle:      oldAlertDedupEvent.GeneratedTitle,
	}

	testRuleResponse = &ruleModel.Rule{
		Description: "Description",
		DisplayName: "DisplayName",
		ID:          "ruleId",
		Runbook:     "Runbook",
		Severity:    "INFO",
		Tags:        []string{"Tag"},
	}

	expectedGetRuleInput = &ruleModel.LambdaInput{
		GetRule: &ruleModel.GetRuleInput{
			ID:        oldAlertDedupEvent.RuleID,
			VersionID: oldAlertDedupEvent.RuleVersion,
		},
	}
	expectedMetric     = []metrics.Metric{{Name: "AlertsCreated", Value: 1, Unit: metrics.UnitCount}}
	expectedDimensions = []metrics.Dimension{
		{Name: "Severity", Value: "INFO"},
		{Name: "AnalysisType", Value: "Rule"},
		{Name: "AnalysisID", Value: "ruleId"}}
)

func TestHandleStoreAndSendNotification(t *testing.T) {
	t.Parallel()
	ddbMock := &testutils.DynamoDBMock{}
	sqsMock := &testutils.SqsMock{}
	metricsMock := &testutils.LoggerMock{}
	analysisMock := &gatewayapi.MockClient{}

	handler := &Handler{
		AlertTable:       "alertsTable",
		AlertingQueueURL: "queueUrl",
		Cache:            NewCache(analysisMock),
		DdbClient:        ddbMock,
		SqsClient:        sqsMock,
		MetricsLogger:    metricsMock,
	}

	expectedAlertNotification := &alertModel.Alert{
		CreatedAt:           newAlertDedupEvent.UpdateTime,
		AnalysisDescription: &testRuleResponse.Description,
		AnalysisID:          newAlertDedupEvent.RuleID,
		Version:             &newAlertDedupEvent.RuleVersion,
<<<<<<< HEAD
		AnalysisName:        aws.String(string(testRuleResponse.DisplayName)),
		Runbook:             aws.String(string(testRuleResponse.Runbook)),
		Severity:            aws.String(string(testRuleResponse.Severity)),
=======
		AnalysisName:        &testRuleResponse.DisplayName,
		Runbook:             &testRuleResponse.Runbook,
		Severity:            string(testRuleResponse.Severity),
>>>>>>> 4c390807
		Tags:                []string{"Tag"},
		Type:                alertModel.RuleType,
		AlertID:             aws.String("b25dc23fb2a0b362da8428dbec1381a8"),
		Title:               newAlertDedupEvent.GeneratedTitle,
	}
	expectedMarshaledAlertNotification, err := jsoniter.MarshalToString(expectedAlertNotification)
	require.NoError(t, err)
	expectedSendMessageInput := &sqs.SendMessageInput{
		MessageBody: &expectedMarshaledAlertNotification,
		QueueUrl:    aws.String("queueUrl"),
	}

	analysisMock.On("Invoke", expectedGetRuleInput, &ruleModel.Rule{}).Return(
		http.StatusOK, nil, testRuleResponse).Once()

	sqsMock.On("SendMessage", expectedSendMessageInput).Return(&sqs.SendMessageOutput{}, nil)

	expectedAlert := &Alert{
		ID:                  "b25dc23fb2a0b362da8428dbec1381a8",
		TimePartition:       "defaultPartition",
<<<<<<< HEAD
		Severity:            aws.String(string(testRuleResponse.Severity)),
		RuleDisplayName:     aws.String(string(testRuleResponse.DisplayName)),
		Title:               newAlertDedupEvent.GeneratedTitle,
=======
		Severity:            string(testRuleResponse.Severity),
		RuleDisplayName:     &testRuleResponse.DisplayName,
		Title:               aws.StringValue(newAlertDedupEvent.GeneratedTitle),
>>>>>>> 4c390807
		FirstEventMatchTime: newAlertDedupEvent.CreationTime,
		LogTypes:            newAlertDedupEvent.LogTypes,
		AlertDedupEvent: AlertDedupEvent{
			RuleID:              newAlertDedupEvent.RuleID,
			Type:                newAlertDedupEvent.Type,
			RuleVersion:         newAlertDedupEvent.RuleVersion,
			LogTypes:            newAlertDedupEvent.LogTypes,
			EventCount:          newAlertDedupEvent.EventCount,
			AlertCount:          newAlertDedupEvent.AlertCount,
			DeduplicationString: newAlertDedupEvent.DeduplicationString,
			GeneratedTitle:      newAlertDedupEvent.GeneratedTitle,
			UpdateTime:          newAlertDedupEvent.UpdateTime,
			CreationTime:        newAlertDedupEvent.UpdateTime,
		},
	}

	expectedMarshaledAlert, err := dynamodbattribute.MarshalMap(expectedAlert)
	assert.NoError(t, err)

	expectedPutItemRequest := &dynamodb.PutItemInput{
		Item:      expectedMarshaledAlert,
		TableName: aws.String("alertsTable"),
	}

	ddbMock.On("PutItem", expectedPutItemRequest).Return(&dynamodb.PutItemOutput{}, nil)
	metricsMock.On("Log", expectedDimensions, expectedMetric).Once()
	assert.NoError(t, handler.Do(oldAlertDedupEvent, newAlertDedupEvent))

	ddbMock.AssertExpectations(t)
	sqsMock.AssertExpectations(t)
	analysisMock.AssertExpectations(t)
	metricsMock.AssertExpectations(t)
}

func TestHandleStoreAndSendNotificationNoRuleDisplayNameNoTitle(t *testing.T) {
	t.Parallel()
	ddbMock := &testutils.DynamoDBMock{}
	sqsMock := &testutils.SqsMock{}
	metricsMock := &testutils.LoggerMock{}
	analysisMock := &gatewayapi.MockClient{}

	handler := &Handler{
		AlertTable:       "alertsTable",
		AlertingQueueURL: "queueUrl",
		Cache:            NewCache(analysisMock),
		DdbClient:        ddbMock,
		SqsClient:        sqsMock,
		MetricsLogger:    metricsMock,
	}

	newAlertDedupEventWithoutTitle := &AlertDedupEvent{
		RuleID:              oldAlertDedupEvent.RuleID,
		RuleVersion:         oldAlertDedupEvent.RuleVersion,
		DeduplicationString: oldAlertDedupEvent.DeduplicationString,
		AlertCount:          oldAlertDedupEvent.AlertCount + 1,
		CreationTime:        time.Now().UTC(),
		UpdateTime:          time.Now().UTC().Add(1 * time.Minute),
		EventCount:          oldAlertDedupEvent.EventCount,
		LogTypes:            oldAlertDedupEvent.LogTypes,
		Type:                oldAlertDedupEvent.Type,
	}

	expectedAlertNotification := &alertModel.Alert{
		CreatedAt:           newAlertDedupEventWithoutTitle.UpdateTime,
		AnalysisDescription: &testRuleResponse.Description,
		AnalysisID:          newAlertDedupEventWithoutTitle.RuleID,
<<<<<<< HEAD
		Version:             aws.String(newAlertDedupEventWithoutTitle.RuleVersion),
		Runbook:             aws.String(string(testRuleResponse.Runbook)),
		Severity:            aws.String(string(testRuleResponse.Severity)),
=======
		Version:             &newAlertDedupEventWithoutTitle.RuleVersion,
		Runbook:             &testRuleResponse.Runbook,
		Severity:            string(testRuleResponse.Severity),
>>>>>>> 4c390807
		Tags:                []string{"Tag"},
		Type:                alertModel.RuleType,
		AlertID:             aws.String("b25dc23fb2a0b362da8428dbec1381a8"),
		Title:               aws.String(newAlertDedupEventWithoutTitle.RuleID),
	}
	expectedMarshaledAlertNotification, err := jsoniter.MarshalToString(expectedAlertNotification)
	require.NoError(t, err)
	expectedSendMessageInput := &sqs.SendMessageInput{
		MessageBody: aws.String(expectedMarshaledAlertNotification),
		QueueUrl:    aws.String("queueUrl"),
	}

	testRuleResponseWithoutDisplayName := &ruleModel.Rule{
		Description: "Description",
		ID:          "ruleId",
		Runbook:     "Runbook",
		Severity:    "INFO",
		Tags:        []string{"Tag"},
	}

	analysisMock.On("Invoke", expectedGetRuleInput, &ruleModel.Rule{}).Return(
		http.StatusOK, nil, testRuleResponseWithoutDisplayName).Once()

	sqsMock.On("SendMessage", expectedSendMessageInput).Return(&sqs.SendMessageOutput{}, nil)

	expectedAlert := &Alert{
		ID:                  "b25dc23fb2a0b362da8428dbec1381a8",
		TimePartition:       "defaultPartition",
		Severity:            aws.String(string(testRuleResponse.Severity)),
		Title:               aws.String(newAlertDedupEventWithoutTitle.RuleID),
		FirstEventMatchTime: newAlertDedupEventWithoutTitle.CreationTime,
		LogTypes:            newAlertDedupEvent.LogTypes,
		AlertDedupEvent: AlertDedupEvent{
			RuleID:              newAlertDedupEventWithoutTitle.RuleID,
			RuleVersion:         newAlertDedupEventWithoutTitle.RuleVersion,
			LogTypes:            newAlertDedupEventWithoutTitle.LogTypes,
			EventCount:          newAlertDedupEventWithoutTitle.EventCount,
			AlertCount:          newAlertDedupEventWithoutTitle.AlertCount,
			DeduplicationString: newAlertDedupEventWithoutTitle.DeduplicationString,
			GeneratedTitle:      newAlertDedupEventWithoutTitle.GeneratedTitle,
			UpdateTime:          newAlertDedupEventWithoutTitle.UpdateTime,
			CreationTime:        newAlertDedupEventWithoutTitle.UpdateTime,
			Type:                newAlertDedupEventWithoutTitle.Type,
		},
	}

	expectedMarshaledAlert, err := dynamodbattribute.MarshalMap(expectedAlert)
	assert.NoError(t, err)

	expectedPutItemRequest := &dynamodb.PutItemInput{
		Item:      expectedMarshaledAlert,
		TableName: aws.String("alertsTable"),
	}

	ddbMock.On("PutItem", expectedPutItemRequest).Return(&dynamodb.PutItemOutput{}, nil)
	metricsMock.On("Log", expectedDimensions, expectedMetric).Once()

	assert.NoError(t, handler.Do(oldAlertDedupEvent, newAlertDedupEventWithoutTitle))

	ddbMock.AssertExpectations(t)
	sqsMock.AssertExpectations(t)
	analysisMock.AssertExpectations(t)
	metricsMock.AssertExpectations(t)
}

func TestHandleStoreAndSendNotificationNoGeneratedTitle(t *testing.T) {
	t.Parallel()
	ddbMock := &testutils.DynamoDBMock{}
	sqsMock := &testutils.SqsMock{}
	metricsMock := &testutils.LoggerMock{}
	analysisMock := &gatewayapi.MockClient{}

	handler := &Handler{
		AlertTable:       "alertsTable",
		AlertingQueueURL: "queueUrl",
		Cache:            NewCache(analysisMock),
		DdbClient:        ddbMock,
		SqsClient:        sqsMock,
		MetricsLogger:    metricsMock,
	}

	expectedAlertNotification := &alertModel.Alert{
		CreatedAt:           newAlertDedupEvent.UpdateTime,
		AnalysisDescription: &testRuleResponse.Description,
		AnalysisID:          newAlertDedupEvent.RuleID,
<<<<<<< HEAD
		Version:             aws.String(newAlertDedupEvent.RuleVersion),
		AnalysisName:        aws.String(string(testRuleResponse.DisplayName)),
		Runbook:             aws.String(string(testRuleResponse.Runbook)),
		Severity:            aws.String(string(testRuleResponse.Severity)),
=======
		Version:             &newAlertDedupEvent.RuleVersion,
		AnalysisName:        &testRuleResponse.DisplayName,
		Runbook:             &testRuleResponse.Runbook,
		Severity:            string(testRuleResponse.Severity),
>>>>>>> 4c390807
		Tags:                []string{"Tag"},
		Type:                newAlertDedupEvent.Type,
		AlertID:             aws.String("b25dc23fb2a0b362da8428dbec1381a8"),
		Title:               aws.String("DisplayName"),
	}
	expectedMarshaledAlertNotification, err := jsoniter.MarshalToString(expectedAlertNotification)
	require.NoError(t, err)
	expectedSendMessageInput := &sqs.SendMessageInput{
		MessageBody: aws.String(expectedMarshaledAlertNotification),
		QueueUrl:    aws.String("queueUrl"),
	}

	analysisMock.On("Invoke", expectedGetRuleInput, &ruleModel.Rule{}).Return(
		http.StatusOK, nil, testRuleResponse).Once()
	sqsMock.On("SendMessage", expectedSendMessageInput).Return(&sqs.SendMessageOutput{}, nil)

	expectedAlert := &Alert{
		ID:                  "b25dc23fb2a0b362da8428dbec1381a8",
		TimePartition:       "defaultPartition",
<<<<<<< HEAD
		Severity:            aws.String(string(testRuleResponse.Severity)),
		RuleDisplayName:     aws.String(string(testRuleResponse.DisplayName)),
		Title:               aws.String("DisplayName"),
=======
		Severity:            string(testRuleResponse.Severity),
		RuleDisplayName:     &testRuleResponse.DisplayName,
		Title:               "DisplayName",
>>>>>>> 4c390807
		FirstEventMatchTime: newAlertDedupEvent.CreationTime,
		LogTypes:            newAlertDedupEvent.LogTypes,
		AlertDedupEvent: AlertDedupEvent{
			RuleID:              newAlertDedupEvent.RuleID,
			RuleVersion:         newAlertDedupEvent.RuleVersion,
			LogTypes:            newAlertDedupEvent.LogTypes,
			Type:                newAlertDedupEvent.Type,
			EventCount:          newAlertDedupEvent.EventCount,
			AlertCount:          newAlertDedupEvent.AlertCount,
			DeduplicationString: newAlertDedupEvent.DeduplicationString,
			GeneratedTitle:      newAlertDedupEvent.GeneratedTitle,
			UpdateTime:          newAlertDedupEvent.UpdateTime,
			CreationTime:        newAlertDedupEvent.UpdateTime,
		},
	}

	expectedMarshaledAlert, err := dynamodbattribute.MarshalMap(expectedAlert)
	assert.NoError(t, err)

	expectedPutItemRequest := &dynamodb.PutItemInput{
		Item:      expectedMarshaledAlert,
		TableName: aws.String("alertsTable"),
	}

	dedupEventWithoutTitle := &AlertDedupEvent{
		RuleID:              newAlertDedupEvent.RuleID,
		RuleVersion:         newAlertDedupEvent.RuleVersion,
		Type:                newAlertDedupEvent.Type,
		DeduplicationString: newAlertDedupEvent.DeduplicationString,
		AlertCount:          newAlertDedupEvent.AlertCount,
		CreationTime:        newAlertDedupEvent.CreationTime,
		UpdateTime:          newAlertDedupEvent.UpdateTime,
		EventCount:          newAlertDedupEvent.EventCount,
		LogTypes:            newAlertDedupEvent.LogTypes,
	}

	ddbMock.On("PutItem", expectedPutItemRequest).Return(&dynamodb.PutItemOutput{}, nil)
	metricsMock.On("Log", expectedDimensions, expectedMetric).Once()

	assert.NoError(t, handler.Do(oldAlertDedupEvent, dedupEventWithoutTitle))

	ddbMock.AssertExpectations(t)
	sqsMock.AssertExpectations(t)
	analysisMock.AssertExpectations(t)
	metricsMock.AssertExpectations(t)
}

func TestHandleStoreAndSendNotificationNilOldDedup(t *testing.T) {
	t.Parallel()
	ddbMock := &testutils.DynamoDBMock{}
	sqsMock := &testutils.SqsMock{}
	metricsMock := &testutils.LoggerMock{}
	analysisMock := &gatewayapi.MockClient{}

	handler := &Handler{
		AlertTable:       "alertsTable",
		AlertingQueueURL: "queueUrl",
		Cache:            NewCache(analysisMock),
		DdbClient:        ddbMock,
		SqsClient:        sqsMock,
		MetricsLogger:    metricsMock,
	}

	expectedAlertNotification := &alertModel.Alert{
		CreatedAt:           newAlertDedupEvent.UpdateTime,
		AnalysisDescription: &testRuleResponse.Description,
		AnalysisID:          newAlertDedupEvent.RuleID,
<<<<<<< HEAD
		AnalysisName:        aws.String(string(testRuleResponse.DisplayName)),
		Version:             aws.String(newAlertDedupEvent.RuleVersion),
		Runbook:             aws.String(string(testRuleResponse.Runbook)),
		Severity:            aws.String(string(testRuleResponse.Severity)),
=======
		AnalysisName:        &testRuleResponse.DisplayName,
		Version:             &newAlertDedupEvent.RuleVersion,
		Runbook:             &testRuleResponse.Runbook,
		Severity:            string(testRuleResponse.Severity),
>>>>>>> 4c390807
		Tags:                []string{"Tag"},
		Type:                alertModel.RuleType,
		AlertID:             aws.String("b25dc23fb2a0b362da8428dbec1381a8"),
		Title:               newAlertDedupEvent.GeneratedTitle,
	}
	expectedMarshaledAlertNotification, err := jsoniter.MarshalToString(expectedAlertNotification)
	require.NoError(t, err)
	expectedSendMessageInput := &sqs.SendMessageInput{
		MessageBody: aws.String(expectedMarshaledAlertNotification),
		QueueUrl:    aws.String("queueUrl"),
	}

	analysisMock.On("Invoke", expectedGetRuleInput, &ruleModel.Rule{}).Return(
		http.StatusOK, nil, testRuleResponse).Once()

	sqsMock.On("SendMessage", expectedSendMessageInput).Return(&sqs.SendMessageOutput{}, nil)

	expectedAlert := &Alert{
		ID:                  "b25dc23fb2a0b362da8428dbec1381a8",
		TimePartition:       "defaultPartition",
<<<<<<< HEAD
		Severity:            aws.String(string(testRuleResponse.Severity)),
		Title:               newAlertDedupEvent.GeneratedTitle,
		RuleDisplayName:     aws.String(string(testRuleResponse.DisplayName)),
=======
		Severity:            string(testRuleResponse.Severity),
		Title:               aws.StringValue(newAlertDedupEvent.GeneratedTitle),
		RuleDisplayName:     &testRuleResponse.DisplayName,
>>>>>>> 4c390807
		FirstEventMatchTime: newAlertDedupEvent.CreationTime,
		LogTypes:            newAlertDedupEvent.LogTypes,
		AlertDedupEvent: AlertDedupEvent{
			RuleID:              newAlertDedupEvent.RuleID,
			Type:                newAlertDedupEvent.Type,
			RuleVersion:         newAlertDedupEvent.RuleVersion,
			LogTypes:            newAlertDedupEvent.LogTypes,
			EventCount:          newAlertDedupEvent.EventCount,
			AlertCount:          newAlertDedupEvent.AlertCount,
			DeduplicationString: newAlertDedupEvent.DeduplicationString,
			GeneratedTitle:      newAlertDedupEvent.GeneratedTitle,
			UpdateTime:          newAlertDedupEvent.UpdateTime,
			CreationTime:        newAlertDedupEvent.UpdateTime,
		},
	}

	expectedMarshaledAlert, err := dynamodbattribute.MarshalMap(expectedAlert)
	require.NoError(t, err)

	expectedPutItemRequest := &dynamodb.PutItemInput{
		Item:      expectedMarshaledAlert,
		TableName: aws.String("alertsTable"),
	}

	ddbMock.On("PutItem", expectedPutItemRequest).Return(&dynamodb.PutItemOutput{}, nil)
	metricsMock.On("Log", expectedDimensions, expectedMetric).Once()

	require.NoError(t, handler.Do(nil, newAlertDedupEvent))

	ddbMock.AssertExpectations(t)
	sqsMock.AssertExpectations(t)
	analysisMock.AssertExpectations(t)
	metricsMock.AssertExpectations(t)
}

func TestHandleUpdateAlert(t *testing.T) {
	t.Parallel()
	ddbMock := &testutils.DynamoDBMock{}
	sqsMock := &testutils.SqsMock{}
	metricsMock := &testutils.LoggerMock{}
	analysisMock := &gatewayapi.MockClient{}

	handler := &Handler{
		AlertTable:       "alertsTable",
		AlertingQueueURL: "queueUrl",
		Cache:            NewCache(analysisMock),
		DdbClient:        ddbMock,
		SqsClient:        sqsMock,
		MetricsLogger:    metricsMock,
	}
	analysisMock.On("Invoke", expectedGetRuleInput, &ruleModel.Rule{}).Return(
		http.StatusOK, nil, testRuleResponse).Once()

	dedupEventWithUpdatedFields := &AlertDedupEvent{
		RuleID:              newAlertDedupEvent.RuleID,
		RuleVersion:         newAlertDedupEvent.RuleVersion,
		DeduplicationString: newAlertDedupEvent.DeduplicationString,
		AlertCount:          newAlertDedupEvent.AlertCount,
		CreationTime:        newAlertDedupEvent.CreationTime,
		UpdateTime:          newAlertDedupEvent.UpdateTime.Add(1 * time.Minute),
		EventCount:          newAlertDedupEvent.EventCount + 10,
		LogTypes:            append(newAlertDedupEvent.LogTypes, "New.Log.Type"),
		GeneratedTitle:      newAlertDedupEvent.GeneratedTitle,
	}

	updateExpression := expression.
		Set(expression.Name("eventCount"), expression.Value(aws.Int64(dedupEventWithUpdatedFields.EventCount))).
		Set(expression.Name("logTypes"), expression.Value(aws.StringSlice(dedupEventWithUpdatedFields.LogTypes))).
		Set(expression.Name("updateTime"), expression.Value(aws.Time(dedupEventWithUpdatedFields.UpdateTime)))
	expr, err := expression.NewBuilder().WithUpdate(updateExpression).Build()
	require.NoError(t, err)

	expectedUpdateItemInput := &dynamodb.UpdateItemInput{
		TableName: aws.String("alertsTable"),
		Key: map[string]*dynamodb.AttributeValue{
			"id": {S: aws.String("b25dc23fb2a0b362da8428dbec1381a8")},
		},
		UpdateExpression:          expr.Update(),
		ExpressionAttributeValues: expr.Values(),
		ExpressionAttributeNames:  expr.Names(),
	}

	ddbMock.On("UpdateItem", expectedUpdateItemInput).Return(&dynamodb.UpdateItemOutput{}, nil)
	// We shouldn't log any metric - we are not creating a new Alert
	metricsMock.AssertNotCalled(t, "Log")

	assert.NoError(t, handler.Do(newAlertDedupEvent, dedupEventWithUpdatedFields))

	ddbMock.AssertExpectations(t)
	sqsMock.AssertExpectations(t)
	analysisMock.AssertExpectations(t)
	metricsMock.AssertExpectations(t)
}

func TestHandleUpdateAlertDDBError(t *testing.T) {
	t.Parallel()
	ddbMock := &testutils.DynamoDBMock{}
	sqsMock := &testutils.SqsMock{}
	metricsMock := &testutils.LoggerMock{}
	analysisMock := &gatewayapi.MockClient{}
	handler := &Handler{
		AlertTable:       "alertsTable",
		AlertingQueueURL: "queueUrl",
		Cache:            NewCache(analysisMock),
		DdbClient:        ddbMock,
		SqsClient:        sqsMock,
		MetricsLogger:    metricsMock,
	}
	analysisMock.On("Invoke", expectedGetRuleInput, &ruleModel.Rule{}).Return(
		http.StatusOK, nil, testRuleResponse).Once()

	dedupEventWithUpdatedFields := &AlertDedupEvent{
		RuleID:              newAlertDedupEvent.RuleID,
		RuleVersion:         newAlertDedupEvent.RuleVersion,
		DeduplicationString: newAlertDedupEvent.DeduplicationString,
		AlertCount:          newAlertDedupEvent.AlertCount,
		CreationTime:        newAlertDedupEvent.CreationTime,
		UpdateTime:          newAlertDedupEvent.UpdateTime.Add(1 * time.Minute),
		EventCount:          newAlertDedupEvent.EventCount + 10,
		LogTypes:            append(newAlertDedupEvent.LogTypes, "New.Log.Type"),
		GeneratedTitle:      newAlertDedupEvent.GeneratedTitle,
	}

	ddbMock.On("UpdateItem", mock.Anything).Return(&dynamodb.UpdateItemOutput{}, errors.New("error"))
	assert.Error(t, handler.Do(newAlertDedupEvent, dedupEventWithUpdatedFields))

	ddbMock.AssertExpectations(t)
	sqsMock.AssertExpectations(t)
	analysisMock.AssertExpectations(t)
	metricsMock.AssertExpectations(t)
}

func TestHandleShouldNotCreateOrUpdateAlertIfThresholdNotReached(t *testing.T) {
	t.Parallel()
	ddbMock := &testutils.DynamoDBMock{}
	sqsMock := &testutils.SqsMock{}
	metricsMock := &testutils.LoggerMock{}
	analysisMock := &gatewayapi.MockClient{}
	handler := &Handler{
		AlertTable:       "alertsTable",
		AlertingQueueURL: "queueUrl",
		Cache:            NewCache(analysisMock),
		DdbClient:        ddbMock,
		SqsClient:        sqsMock,
		MetricsLogger:    metricsMock,
	}

	ruleWithThreshold := &ruleModel.Rule{
		ID:          "ruleId",
		Description: "Description",
		DisplayName: "DisplayName",
		Runbook:     "Runbook",
		Severity:    "INFO",
		Tags:        []string{"Tag"},
		Threshold:   1000,
	}

	analysisMock.On("Invoke", expectedGetRuleInput, &ruleModel.Rule{}).Return(
		http.StatusOK, nil, ruleWithThreshold).Once()
	assert.NoError(t, handler.Do(oldAlertDedupEvent, newAlertDedupEvent))

	ddbMock.AssertExpectations(t)
	sqsMock.AssertExpectations(t)
	analysisMock.AssertExpectations(t)
	metricsMock.AssertExpectations(t)
}

func TestHandleShouldCreateAlertIfThresholdNowReached(t *testing.T) {
	t.Parallel()
	ddbMock := &testutils.DynamoDBMock{}
	sqsMock := &testutils.SqsMock{}
	metricsMock := &testutils.LoggerMock{}
	analysisMock := &gatewayapi.MockClient{}
	handler := &Handler{
		AlertTable:       "alertsTable",
		AlertingQueueURL: "queueUrl",
		Cache:            NewCache(analysisMock),
		DdbClient:        ddbMock,
		SqsClient:        sqsMock,
		MetricsLogger:    metricsMock,
	}

	ruleWithThreshold := &ruleModel.Rule{
		ID:          "ruleId",
		Description: "Description",
		DisplayName: "DisplayName",
		Runbook:     "Runbook",
		Severity:    "INFO",
		Tags:        []string{"Tag"},
		Threshold:   1000,
	}

	newAlertDedup := &AlertDedupEvent{
		RuleID:              oldAlertDedupEvent.RuleID,
		Type:                oldAlertDedupEvent.Type,
		RuleVersion:         oldAlertDedupEvent.RuleVersion,
		DeduplicationString: oldAlertDedupEvent.DeduplicationString,
		AlertCount:          oldAlertDedupEvent.AlertCount + 1,
		CreationTime:        time.Now().UTC(),
		UpdateTime:          time.Now().UTC(),
		EventCount:          1001,
		LogTypes:            oldAlertDedupEvent.LogTypes,
		GeneratedTitle:      oldAlertDedupEvent.GeneratedTitle,
	}

	ddbMock.On("PutItem", mock.Anything).Return(&dynamodb.PutItemOutput{}, nil).Once()
	sqsMock.On("SendMessage", mock.Anything).Return(&sqs.SendMessageOutput{}, nil).Once()
	metricsMock.On("Log", expectedDimensions, expectedMetric).Once()

	analysisMock.On("Invoke", expectedGetRuleInput, &ruleModel.Rule{}).Return(
		http.StatusOK, nil, ruleWithThreshold).Once()
	assert.NoError(t, handler.Do(oldAlertDedupEvent, newAlertDedup))

	ddbMock.AssertExpectations(t)
	sqsMock.AssertExpectations(t)
	analysisMock.AssertExpectations(t)
	metricsMock.AssertExpectations(t)
}

func TestHandleError(t *testing.T) {
	// In case of an RULE_ERROR alert type, behave the same
	// but don't log Severity metric
	t.Parallel()
	ddbMock := &testutils.DynamoDBMock{}
	sqsMock := &testutils.SqsMock{}
	metricsMock := &testutils.LoggerMock{}
	analysisMock := &gatewayapi.MockClient{}
	handler := &Handler{
		AlertTable:       "alertsTable",
		AlertingQueueURL: "queueUrl",
		Cache:            NewCache(analysisMock),
		DdbClient:        ddbMock,
		SqsClient:        sqsMock,
		MetricsLogger:    metricsMock,
	}

	analysisMock.On("Invoke", expectedGetRuleInput, &ruleModel.Rule{}).Return(
		http.StatusOK, nil, testRuleResponse).Once()
	sqsMock.On("SendMessage", mock.Anything).Return(&sqs.SendMessageOutput{}, nil)
	ddbMock.On("PutItem", mock.Anything).Return(&dynamodb.PutItemOutput{}, nil)
	metricsMock.AssertNotCalled(t, "LogSingle")

	oldErrorDedupEvent := *oldAlertDedupEvent
	newErrorDedupEvent := *newAlertDedupEvent
	oldErrorDedupEvent.Type = "RULE_ERROR"
	newErrorDedupEvent.Type = "RULE_ERROR"
	assert.NoError(t, handler.Do(&oldErrorDedupEvent, &newErrorDedupEvent))

	ddbMock.AssertExpectations(t)
	sqsMock.AssertExpectations(t)
	analysisMock.AssertExpectations(t)
	metricsMock.AssertExpectations(t)
}<|MERGE_RESOLUTION|>--- conflicted
+++ resolved
@@ -111,15 +111,9 @@
 		AnalysisDescription: &testRuleResponse.Description,
 		AnalysisID:          newAlertDedupEvent.RuleID,
 		Version:             &newAlertDedupEvent.RuleVersion,
-<<<<<<< HEAD
-		AnalysisName:        aws.String(string(testRuleResponse.DisplayName)),
-		Runbook:             aws.String(string(testRuleResponse.Runbook)),
-		Severity:            aws.String(string(testRuleResponse.Severity)),
-=======
 		AnalysisName:        &testRuleResponse.DisplayName,
 		Runbook:             &testRuleResponse.Runbook,
 		Severity:            string(testRuleResponse.Severity),
->>>>>>> 4c390807
 		Tags:                []string{"Tag"},
 		Type:                alertModel.RuleType,
 		AlertID:             aws.String("b25dc23fb2a0b362da8428dbec1381a8"),
@@ -140,15 +134,9 @@
 	expectedAlert := &Alert{
 		ID:                  "b25dc23fb2a0b362da8428dbec1381a8",
 		TimePartition:       "defaultPartition",
-<<<<<<< HEAD
-		Severity:            aws.String(string(testRuleResponse.Severity)),
-		RuleDisplayName:     aws.String(string(testRuleResponse.DisplayName)),
-		Title:               newAlertDedupEvent.GeneratedTitle,
-=======
 		Severity:            string(testRuleResponse.Severity),
 		RuleDisplayName:     &testRuleResponse.DisplayName,
 		Title:               aws.StringValue(newAlertDedupEvent.GeneratedTitle),
->>>>>>> 4c390807
 		FirstEventMatchTime: newAlertDedupEvent.CreationTime,
 		LogTypes:            newAlertDedupEvent.LogTypes,
 		AlertDedupEvent: AlertDedupEvent{
@@ -215,15 +203,9 @@
 		CreatedAt:           newAlertDedupEventWithoutTitle.UpdateTime,
 		AnalysisDescription: &testRuleResponse.Description,
 		AnalysisID:          newAlertDedupEventWithoutTitle.RuleID,
-<<<<<<< HEAD
-		Version:             aws.String(newAlertDedupEventWithoutTitle.RuleVersion),
-		Runbook:             aws.String(string(testRuleResponse.Runbook)),
-		Severity:            aws.String(string(testRuleResponse.Severity)),
-=======
 		Version:             &newAlertDedupEventWithoutTitle.RuleVersion,
 		Runbook:             &testRuleResponse.Runbook,
 		Severity:            string(testRuleResponse.Severity),
->>>>>>> 4c390807
 		Tags:                []string{"Tag"},
 		Type:                alertModel.RuleType,
 		AlertID:             aws.String("b25dc23fb2a0b362da8428dbec1381a8"),
@@ -252,8 +234,8 @@
 	expectedAlert := &Alert{
 		ID:                  "b25dc23fb2a0b362da8428dbec1381a8",
 		TimePartition:       "defaultPartition",
-		Severity:            aws.String(string(testRuleResponse.Severity)),
-		Title:               aws.String(newAlertDedupEventWithoutTitle.RuleID),
+		Severity:            string(testRuleResponse.Severity),
+		Title:               newAlertDedupEventWithoutTitle.RuleID,
 		FirstEventMatchTime: newAlertDedupEventWithoutTitle.CreationTime,
 		LogTypes:            newAlertDedupEvent.LogTypes,
 		AlertDedupEvent: AlertDedupEvent{
@@ -309,17 +291,10 @@
 		CreatedAt:           newAlertDedupEvent.UpdateTime,
 		AnalysisDescription: &testRuleResponse.Description,
 		AnalysisID:          newAlertDedupEvent.RuleID,
-<<<<<<< HEAD
-		Version:             aws.String(newAlertDedupEvent.RuleVersion),
-		AnalysisName:        aws.String(string(testRuleResponse.DisplayName)),
-		Runbook:             aws.String(string(testRuleResponse.Runbook)),
-		Severity:            aws.String(string(testRuleResponse.Severity)),
-=======
 		Version:             &newAlertDedupEvent.RuleVersion,
 		AnalysisName:        &testRuleResponse.DisplayName,
 		Runbook:             &testRuleResponse.Runbook,
 		Severity:            string(testRuleResponse.Severity),
->>>>>>> 4c390807
 		Tags:                []string{"Tag"},
 		Type:                newAlertDedupEvent.Type,
 		AlertID:             aws.String("b25dc23fb2a0b362da8428dbec1381a8"),
@@ -339,15 +314,9 @@
 	expectedAlert := &Alert{
 		ID:                  "b25dc23fb2a0b362da8428dbec1381a8",
 		TimePartition:       "defaultPartition",
-<<<<<<< HEAD
-		Severity:            aws.String(string(testRuleResponse.Severity)),
-		RuleDisplayName:     aws.String(string(testRuleResponse.DisplayName)),
-		Title:               aws.String("DisplayName"),
-=======
 		Severity:            string(testRuleResponse.Severity),
 		RuleDisplayName:     &testRuleResponse.DisplayName,
 		Title:               "DisplayName",
->>>>>>> 4c390807
 		FirstEventMatchTime: newAlertDedupEvent.CreationTime,
 		LogTypes:            newAlertDedupEvent.LogTypes,
 		AlertDedupEvent: AlertDedupEvent{
@@ -415,17 +384,10 @@
 		CreatedAt:           newAlertDedupEvent.UpdateTime,
 		AnalysisDescription: &testRuleResponse.Description,
 		AnalysisID:          newAlertDedupEvent.RuleID,
-<<<<<<< HEAD
-		AnalysisName:        aws.String(string(testRuleResponse.DisplayName)),
-		Version:             aws.String(newAlertDedupEvent.RuleVersion),
-		Runbook:             aws.String(string(testRuleResponse.Runbook)),
-		Severity:            aws.String(string(testRuleResponse.Severity)),
-=======
 		AnalysisName:        &testRuleResponse.DisplayName,
 		Version:             &newAlertDedupEvent.RuleVersion,
 		Runbook:             &testRuleResponse.Runbook,
 		Severity:            string(testRuleResponse.Severity),
->>>>>>> 4c390807
 		Tags:                []string{"Tag"},
 		Type:                alertModel.RuleType,
 		AlertID:             aws.String("b25dc23fb2a0b362da8428dbec1381a8"),
@@ -446,15 +408,9 @@
 	expectedAlert := &Alert{
 		ID:                  "b25dc23fb2a0b362da8428dbec1381a8",
 		TimePartition:       "defaultPartition",
-<<<<<<< HEAD
-		Severity:            aws.String(string(testRuleResponse.Severity)),
-		Title:               newAlertDedupEvent.GeneratedTitle,
-		RuleDisplayName:     aws.String(string(testRuleResponse.DisplayName)),
-=======
 		Severity:            string(testRuleResponse.Severity),
 		Title:               aws.StringValue(newAlertDedupEvent.GeneratedTitle),
 		RuleDisplayName:     &testRuleResponse.DisplayName,
->>>>>>> 4c390807
 		FirstEventMatchTime: newAlertDedupEvent.CreationTime,
 		LogTypes:            newAlertDedupEvent.LogTypes,
 		AlertDedupEvent: AlertDedupEvent{
